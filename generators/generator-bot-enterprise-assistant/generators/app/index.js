--- conflicted
+++ resolved
@@ -34,13 +34,6 @@
         },
         packageReferences: [
           {
-<<<<<<< HEAD
-            name: 'Microsoft.Bot.Components.HelpAndCancel',
-            version: '1.0.0-rc1',
-          },
-          {
-=======
->>>>>>> 483a2475
             isPlugin: true,
             name: 'Microsoft.Bot.Builder.AI.Orchestrator',
             version: '4.13.0-rc2.preview',
